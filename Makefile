--- conflicted
+++ resolved
@@ -28,11 +28,7 @@
 	@grep -E '^(setup|install|install-test|install-dev|init-db|airflow|airflow-fix-config):.*?## .*$$' $(MAKEFILE_LIST) | awk 'BEGIN {FS = ":.*?## "}; {printf "  \033[0;36m%-18s\033[0m %s\n", $$1, $$2}'
 	@echo ""
 	@echo -e "$(YELLOW)Testing:$(NC)"
-<<<<<<< HEAD
-	@grep -E '^(test|test-ci|act-pr|lint|lint-fix|quality):.*?## .*$$' $(MAKEFILE_LIST) | awk 'BEGIN {FS = ":.*?## "}; {printf "  \033[0;36m%-18s\033[0m %s\n", $$1, $$2}'
-=======
-	@grep -E '^(test|test-int|test-ci|act-pr|lint|lint-fix):.*?## .*$$' $(MAKEFILE_LIST) | awk 'BEGIN {FS = ":.*?## "}; {printf "  \033[0;36m%-18s\033[0m %s\n", $$1, $$2}'
->>>>>>> 46b76ad3
+	@grep -E '^(test|test-int|test-ci|act-pr|lint|lint-fix|quality):.*?## .*$$' $(MAKEFILE_LIST) | awk 'BEGIN {FS = ":.*?## "}; {printf "  \033[0;36m%-18s\033[0m %s\n", $$1, $$2}'
 	@echo ""
 	@echo -e "$(YELLOW)Shutdown and clean:$(NC)"
 	@grep -E '^(airflow-close|db-close|clean):.*?## .*$$' $(MAKEFILE_LIST) | awk 'BEGIN {FS = ":.*?## "}; {printf "  \033[0;36m%-18s\033[0m %s\n", $$1, $$2}'
